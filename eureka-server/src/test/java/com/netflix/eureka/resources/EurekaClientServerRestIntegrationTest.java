package com.netflix.eureka.resources;

import java.io.File;
import java.io.FilenameFilter;
import java.net.InetAddress;
import java.net.UnknownHostException;
import java.util.Arrays;
import java.util.Iterator;
import java.util.List;
import java.util.regex.Pattern;

import com.netflix.appinfo.InstanceInfo;
import com.netflix.appinfo.InstanceInfo.InstanceStatus;
import com.netflix.discovery.shared.transport.EurekaHttpResponse;
import com.netflix.discovery.shared.transport.jersey.EurekaJerseyClient;
import com.netflix.discovery.shared.transport.jersey.EurekaJerseyClientImpl.EurekaJerseyClientBuilder;
import com.netflix.discovery.shared.transport.jersey.AbstractJerseyEurekaHttpClient;
import com.netflix.discovery.shared.transport.jersey.JerseyApplicationClient;
import com.netflix.discovery.util.InstanceInfoGenerator;
import com.netflix.eureka.EurekaServerConfig;
import com.netflix.eureka.registry.PeerAwareInstanceRegistryImpl.Action;
import com.netflix.eureka.cluster.JerseyReplicationClient;
import com.netflix.eureka.cluster.protocol.ReplicationInstance;
import com.netflix.eureka.cluster.protocol.ReplicationInstanceResponse;
import com.netflix.eureka.cluster.protocol.ReplicationList;
import com.netflix.eureka.cluster.protocol.ReplicationListResponse;
import com.sun.jersey.api.client.filter.GZIPContentEncodingFilter;
import com.sun.jersey.client.apache4.ApacheHttpClient4;
import org.eclipse.jetty.server.Server;
import org.eclipse.jetty.webapp.WebAppContext;
import org.junit.AfterClass;
import org.junit.BeforeClass;
import org.junit.Test;

import static org.hamcrest.CoreMatchers.equalTo;
import static org.hamcrest.CoreMatchers.is;
import static org.hamcrest.CoreMatchers.notNullValue;
import static org.hamcrest.CoreMatchers.nullValue;
import static org.junit.Assert.assertThat;
import static org.mockito.Mockito.mock;
import static org.mockito.Mockito.when;

/**
 * Test REST layer of client/server communication. This test instantiates fully configured Jersey container,
 * which is essential to verifying content encoding/decoding with different format types (JSON vs XML, compressed vs
 * uncompressed).
 *
 * @author Tomasz Bak
 */
public class EurekaClientServerRestIntegrationTest {

    private static final String[] EUREKA1_WAR_DIRS = {"build/libs", "eureka-server/build/libs"};

    private static final Pattern WAR_PATTERN = Pattern.compile("eureka-server.*.war");

    private static EurekaServerConfig eurekaServerConfig;

    private static Server server;

    private static AbstractJerseyEurekaHttpClient jerseyEurekaClient;
    private static JerseyReplicationClient jerseyReplicationClient;

    /**
     * We do not include ASG data to prevent server from consulting AWS for its status.
     */
    private static final InstanceInfoGenerator infoGenerator = InstanceInfoGenerator.newBuilder(10, 2).withAsg(false).build();
    private static final Iterator<InstanceInfo> instanceInfoIt = infoGenerator.serviceIterator();

    private static String eurekaServiceUrl;

    @BeforeClass
    public static void setUp() throws Exception {
        injectEurekaConfiguration();
        startServer();
        createEurekaServerConfig();

        EurekaJerseyClient jerseyClient = new EurekaJerseyClientBuilder()
                .withClientName("testEurekaClient")
                .withConnectionTimeout(1000)
                .withReadTimeout(1000)
                .withMaxConnectionsPerHost(1)
                .withMaxTotalConnections(1)
                .withConnectionIdleTimeout(1000)
                .build();

        ApacheHttpClient4 jerseyApacheClient = jerseyClient.getClient();
        jerseyApacheClient.addFilter(new GZIPContentEncodingFilter(true));

<<<<<<< HEAD
        jerseyEurekaClient = new JerseyApplicationClient(jerseyClient, eurekaServiceUrl, false);

        jerseyReplicationClient = JerseyReplicationClient.createReplicationClient(eurekaServerConfig, eurekaServiceUrl);
=======
            @Override
            public void shutdown() {
                super.shutdown();
                jerseyClient.destroyResources();
            }
        };

        ServerCodecs serverCodecs = new DefaultServerCodecs(eurekaServerConfig);
        jerseyReplicationClient = new JerseyReplicationClient(eurekaServerConfig, serverCodecs, eurekaServiceUrl);
>>>>>>> c1c4cbee
    }

    @AfterClass
    public static void tearDown() throws Exception {
        removeEurekaConfiguration();
        if (jerseyReplicationClient != null) {
            jerseyReplicationClient.shutdown();
        }
        if (server != null) {
            server.stop();
        }
    }

    @Test
    public void testRegistration() throws Exception {
        InstanceInfo instanceInfo = instanceInfoIt.next();
        EurekaHttpResponse<Void> httpResponse = jerseyEurekaClient.register(instanceInfo);

        assertThat(httpResponse.getStatusCode(), is(equalTo(204)));
    }

    @Test
    public void testHeartbeat() throws Exception {
        // Register first
        InstanceInfo instanceInfo = instanceInfoIt.next();
        jerseyEurekaClient.register(instanceInfo);

        // Now send heartbeat
        EurekaHttpResponse<InstanceInfo> heartBeatResponse = jerseyReplicationClient.sendHeartBeat(instanceInfo.getAppName(), instanceInfo.getId(), instanceInfo, null);

        assertThat(heartBeatResponse.getStatusCode(), is(equalTo(200)));
        assertThat(heartBeatResponse.getEntity(), is(nullValue()));
    }

    @Test
    public void testMissedHeartbeat() throws Exception {
        InstanceInfo instanceInfo = instanceInfoIt.next();

        // Now send heartbeat
        EurekaHttpResponse<InstanceInfo> heartBeatResponse = jerseyReplicationClient.sendHeartBeat(instanceInfo.getAppName(), instanceInfo.getId(), instanceInfo, null);

        assertThat(heartBeatResponse.getStatusCode(), is(equalTo(404)));
    }

    @Test
    public void testCancelForEntryThatExists() throws Exception {
        // Register first
        InstanceInfo instanceInfo = instanceInfoIt.next();
        jerseyEurekaClient.register(instanceInfo);

        // Now cancel
        EurekaHttpResponse<Void> httpResponse = jerseyEurekaClient.cancel(instanceInfo.getAppName(), instanceInfo.getId());

        assertThat(httpResponse.getStatusCode(), is(equalTo(200)));
    }

    @Test
    public void testCancelForEntryThatDoesNotExist() throws Exception {
        // Now cancel
        InstanceInfo instanceInfo = instanceInfoIt.next();
        EurekaHttpResponse<Void> httpResponse = jerseyEurekaClient.cancel(instanceInfo.getAppName(), instanceInfo.getId());

        assertThat(httpResponse.getStatusCode(), is(equalTo(404)));
    }

    @Test
    public void testStatusOverrideUpdateAndDelete() throws Exception {
        // Register first
        InstanceInfo instanceInfo = instanceInfoIt.next();
        jerseyEurekaClient.register(instanceInfo);

        // Now override status
        EurekaHttpResponse<Void> overrideUpdateResponse = jerseyEurekaClient.statusUpdate(instanceInfo.getAppName(), instanceInfo.getId(), InstanceStatus.DOWN, instanceInfo);
        assertThat(overrideUpdateResponse.getStatusCode(), is(equalTo(200)));

        InstanceInfo fetchedInstance = expectInstanceInfoInRegistry(instanceInfo);
        assertThat(fetchedInstance.getStatus(), is(equalTo(InstanceStatus.DOWN)));

        // Now remove override
        EurekaHttpResponse<Void> deleteOverrideResponse = jerseyEurekaClient.deleteStatusOverride(instanceInfo.getAppName(), instanceInfo.getId(), instanceInfo);
        assertThat(deleteOverrideResponse.getStatusCode(), is(equalTo(200)));

        fetchedInstance = expectInstanceInfoInRegistry(instanceInfo);
        assertThat(fetchedInstance.getStatus(), is(equalTo(InstanceStatus.UNKNOWN)));
    }

    @Test
    public void testBatch() throws Exception {
        InstanceInfo instanceInfo = instanceInfoIt.next();
        ReplicationInstance replicationInstance = ReplicationInstance.replicationInstance()
                .withAction(Action.Register)
                .withAppName(instanceInfo.getAppName())
                .withId(instanceInfo.getId())
                .withInstanceInfo(instanceInfo)
                .withLastDirtyTimestamp(System.currentTimeMillis())
                .withStatus(instanceInfo.getStatus().name())
                .build();
        EurekaHttpResponse<ReplicationListResponse> httpResponse = jerseyReplicationClient.submitBatchUpdates(new ReplicationList(replicationInstance));

        assertThat(httpResponse.getStatusCode(), is(equalTo(200)));
        List<ReplicationInstanceResponse> replicationListResponse = httpResponse.getEntity().getResponseList();
        assertThat(replicationListResponse.size(), is(equalTo(1)));
        assertThat(replicationListResponse.get(0).getStatusCode(), is(equalTo(200)));
    }

    private static InstanceInfo expectInstanceInfoInRegistry(InstanceInfo instanceInfo) {
        EurekaHttpResponse<InstanceInfo> queryResponse = jerseyEurekaClient.getInstance(instanceInfo.getAppName(), instanceInfo.getId());
        assertThat(queryResponse.getStatusCode(), is(equalTo(200)));
        assertThat(queryResponse.getEntity(), is(notNullValue()));
        assertThat(queryResponse.getEntity().getId(), is(equalTo(instanceInfo.getId())));
        return queryResponse.getEntity();
    }

    /**
     * This will be read by server internal discovery client. We need to salience it.
     */
    private static void injectEurekaConfiguration() throws UnknownHostException {
        String myHostName = InetAddress.getLocalHost().getHostName();
        String myServiceUrl = "http://" + myHostName + ":8080/v2/";

        System.setProperty("eureka.region", "default");
        System.setProperty("eureka.name", "eureka");
        System.setProperty("eureka.vipAddress", "eureka.mydomain.net");
        System.setProperty("eureka.port", "8080");
        System.setProperty("eureka.preferSameZone", "false");
        System.setProperty("eureka.shouldUseDns", "false");
        System.setProperty("eureka.shouldFetchRegistry", "false");
        System.setProperty("eureka.serviceUrl.defaultZone", myServiceUrl);
        System.setProperty("eureka.serviceUrl.default.defaultZone", myServiceUrl);
        System.setProperty("eureka.awsAccessId", "fake_aws_access_id");
        System.setProperty("eureka.awsSecretKey", "fake_aws_secret_key");
        System.setProperty("eureka.numberRegistrySyncRetries", "0");
    }

    private static void removeEurekaConfiguration() {

    }

    private static void startServer() throws Exception {
        File warFile = findWar();

        server = new Server(8080);

        WebAppContext webapp = new WebAppContext();
        webapp.setContextPath("/");
        webapp.setWar(warFile.getAbsolutePath());
        server.setHandler(webapp);

        server.start();

        eurekaServiceUrl = "http://localhost:8080/v2";
    }

    private static File findWar() {
        File dir = null;
        for (String candidate : EUREKA1_WAR_DIRS) {
            File candidateFile = new File(candidate);
            if (candidateFile.exists()) {
                dir = candidateFile;
                break;
            }
        }
        if (dir == null) {
            throw new IllegalStateException("No directory found at any in any pre-configured location: " + Arrays.toString(EUREKA1_WAR_DIRS));
        }

        File[] warFiles = dir.listFiles(new FilenameFilter() {
            @Override
            public boolean accept(File dir, String name) {
                return WAR_PATTERN.matcher(name).matches();
            }
        });
        if (warFiles.length == 0) {
            throw new IllegalStateException("War file not found in directory " + dir);
        }
        if (warFiles.length > 1) {
            throw new IllegalStateException("Multiple war files found in directory " + dir + ": " + Arrays.toString(warFiles));
        }
        return warFiles[0];
    }

    private static void createEurekaServerConfig() {
        eurekaServerConfig = mock(EurekaServerConfig.class);

        // Cluster management related
        when(eurekaServerConfig.getPeerEurekaNodesUpdateIntervalMs()).thenReturn(1000);

        // Replication logic related
        when(eurekaServerConfig.shouldSyncWhenTimestampDiffers()).thenReturn(true);
        when(eurekaServerConfig.getMaxTimeForReplication()).thenReturn(1000);
        when(eurekaServerConfig.getMaxElementsInPeerReplicationPool()).thenReturn(10);
        when(eurekaServerConfig.getMinThreadsForPeerReplication()).thenReturn(1);
        when(eurekaServerConfig.getMaxThreadsForPeerReplication()).thenReturn(1);
        when(eurekaServerConfig.shouldBatchReplication()).thenReturn(true);

        // Peer node connectivity (used by JerseyReplicationClient)
        when(eurekaServerConfig.getPeerNodeTotalConnections()).thenReturn(1);
        when(eurekaServerConfig.getPeerNodeTotalConnectionsPerHost()).thenReturn(1);
        when(eurekaServerConfig.getPeerNodeConnectionIdleTimeoutSeconds()).thenReturn(1000);
    }
}<|MERGE_RESOLUTION|>--- conflicted
+++ resolved
@@ -12,18 +12,18 @@
 import com.netflix.appinfo.InstanceInfo;
 import com.netflix.appinfo.InstanceInfo.InstanceStatus;
 import com.netflix.discovery.shared.transport.EurekaHttpResponse;
+import com.netflix.discovery.shared.transport.jersey.AbstractJerseyEurekaHttpClient;
 import com.netflix.discovery.shared.transport.jersey.EurekaJerseyClient;
 import com.netflix.discovery.shared.transport.jersey.EurekaJerseyClientImpl.EurekaJerseyClientBuilder;
-import com.netflix.discovery.shared.transport.jersey.AbstractJerseyEurekaHttpClient;
 import com.netflix.discovery.shared.transport.jersey.JerseyApplicationClient;
 import com.netflix.discovery.util.InstanceInfoGenerator;
 import com.netflix.eureka.EurekaServerConfig;
-import com.netflix.eureka.registry.PeerAwareInstanceRegistryImpl.Action;
 import com.netflix.eureka.cluster.JerseyReplicationClient;
 import com.netflix.eureka.cluster.protocol.ReplicationInstance;
 import com.netflix.eureka.cluster.protocol.ReplicationInstanceResponse;
 import com.netflix.eureka.cluster.protocol.ReplicationList;
 import com.netflix.eureka.cluster.protocol.ReplicationListResponse;
+import com.netflix.eureka.registry.PeerAwareInstanceRegistryImpl.Action;
 import com.sun.jersey.api.client.filter.GZIPContentEncodingFilter;
 import com.sun.jersey.client.apache4.ApacheHttpClient4;
 import org.eclipse.jetty.server.Server;
@@ -86,21 +86,14 @@
         ApacheHttpClient4 jerseyApacheClient = jerseyClient.getClient();
         jerseyApacheClient.addFilter(new GZIPContentEncodingFilter(true));
 
-<<<<<<< HEAD
         jerseyEurekaClient = new JerseyApplicationClient(jerseyClient, eurekaServiceUrl, false);
 
-        jerseyReplicationClient = JerseyReplicationClient.createReplicationClient(eurekaServerConfig, eurekaServiceUrl);
-=======
-            @Override
-            public void shutdown() {
-                super.shutdown();
-                jerseyClient.destroyResources();
-            }
-        };
-
         ServerCodecs serverCodecs = new DefaultServerCodecs(eurekaServerConfig);
-        jerseyReplicationClient = new JerseyReplicationClient(eurekaServerConfig, serverCodecs, eurekaServiceUrl);
->>>>>>> c1c4cbee
+        jerseyReplicationClient = JerseyReplicationClient.createReplicationClient(
+                eurekaServerConfig,
+                serverCodecs,
+                eurekaServiceUrl
+        );
     }
 
     @AfterClass
